import pyomo.environ as pe
from pyomo.opt import SolverFactory
<<<<<<< HEAD
import time
=======
>>>>>>> 8c710308
import numpy as np
from scipy.optimize import minimize
import itertools
import or_gym

def solve_math_program(model, solver='glpk', solver_kwargs={}, print_results=True,
<<<<<<< HEAD
                        warmstart=False, warmstart_kwargs={}):
=======
                        warmstart = False, warmstart_kwargs={}):
>>>>>>> 8c710308
    '''
    Solves mathematical program using pyomo
    
    model = [Pyomo model]
    solver = [String] optimization solver to use
    solver_kwargs: [Dict] solver specific options (i.e. TimeLimit, MIPGap)
    print_results = [Boolean] should the results of the optimization be printed?
    warmstart = [Boolean] should math program be warm started?
    warmstart_kwargs:
        'mapping_env' = [NewsVendor Environment] that has been run until completion
            NOTE: the mapping environment must have the same demand profile as the MIP model
        'mapping_z' = [list] base_stock used in mapping_env
        'online' = [Boolean] is the optimization being done online?
    '''
    
    solver = SolverFactory(solver) #create solver
<<<<<<< HEAD
    if len(solver_kwargs) > 0: # set solver keyword args
        solver.options = solver_kwargs
    if warmstart: # run warmstart
=======
    if len(solver_kwargs) > 0: #set solver keyword args
        solver.options = solver_kwargs
    if warmstart: #run warmstart
>>>>>>> 8c710308
        model = warm_start_nv(model, **warmstart_kwargs)
        results = solver.solve(model, tee=print_results, warmstart=warmstart)
        return model, results
    else: #run regular solve
        results = solver.solve(model, tee=print_results)
        return model, results

<<<<<<< HEAD
def solve_shrinking_horizon_mp(env, build_opt_model, action_func, 
    solver='glpk', print_results=True):
    '''
    Some models may be too large to solve to optimality, but we can 
    approximate an optimal, stochastic solution using a shrinking 
    horizon model. This optimizes the environment at each time step
    and carries the results forward to re-optimize at the next time step
    while working towards a fixed point in the future. Thus, each time
    horizon becomes smaller.

    Inputs:
        env: environment to optimize
        build__opt_model: function to build Pyomo optimization model
        action_func: function to extract actions from Pyomo model
        solver: string to specify math programming solver
        print_results: boolean to print updates at a given interval or not
    '''
    actions, rewards = [], []
    done = False
    count = 0
    t0 = time.time()
    while done == False:
        t1 = time.time()
        model = build_opt_model(env)
        model, results = solve_math_program(model, solver, print_results)
        action = action_func(model)
        s, r, done, info = env.step(action)
        actions.append(action)
        rewards.append(r)
        count += 1
        t2 = time.time()
        if print_results:
            if count % 10 == 0:
                print("Steps/s: {:.2f}\tTotal time (s): {:.2f}\t".format(
                    count, t2-t0))

    return model, actions, rewards

def extract_vm_packing_plan(model):
    plan = []
    for v in model.v:
        for t in model.t:
            if v == t:
                for n in model.n:
                    if model.x[n, v, t].value is None:
                        continue
                    if model.x[n, v, t].value > 0:
                        plan.append(n)

    return plan[-1]

def warm_start_nv(model, mapping_env, mapping_z, online=False, perfect_information=False):
=======
def warm_start_nv(model, mapping_env, mapping_z, online=False, perfect_information = False):
>>>>>>> 8c710308
    '''
    For NewsVendor
    
    Uses finalized simulation with the base stock policy to provide a warm start to
    the base stock MIP.
    
    model = [Pyomo model]
    mapping_env = [NewsVendor Environment]
        NOTE: the mapping environment must have the same demand profile as the MIP model
    mapping_z = [list] base_stock used in mapping_env
    online = [Boolean] is the optimization being done online?
    perfect_information = [Boolean] is the optimization being run a perfect information model (no policy)?
    '''
    
    #extract base stock levels (z) and determine stage inventory levels (x)
    z = np.array(list(mapping_z))
    x = np.diff(z, prepend = [0])
    
    #extract arguments for env (copy of mapping_env)
    env_kwargs = {'periods': mapping_env.periods,
                  'I0': x,
                  'p': mapping_env.p,
                  'r': mapping_env.r,
                  'k': mapping_env.k,
                  'h': mapping_env.h,
                  'c': mapping_env.c,
                  'L': mapping_env.L,
                  'backlog': mapping_env.backlog,
                  'dist': mapping_env.dist,
                  'dist_param': mapping_env.dist_param,
                  'alpha': mapping_env.alpha,
                  'seed_int': mapping_env.seed_int}
    
    if online:
        #copy will only run until the last period
        env_kwargs['periods'] = mapping_env.period
    if perfect_information:
        #use initial inventory
        env_kwargs['I0'] = mapping_env.init_inv
        
    #create env
    if mapping_env.backlog:
        env = or_gym.make("NewsVendor-v1",env_config=env_kwargs)
    else:
        env = or_gym.make("NewsVendor-v2",env_config=env_kwargs)
        
    #run simulation    
    for t in range(env.num_periods):
        #take a step in the simulation using base stock policy
        env.step(action=env.base_stock_action(z=z)) 
        
    #extract solution to create warm start
    N = env.num_periods
    M = env.num_stages
    backlog = env.backlog
    c = env.supply_capacity
    
    I = env.I
    T = env.T
    R = env.R 
    S = env.S
    B = env.B 
    LS = env.LS
    P = env.P
    
    D = env.D
        
    #populate model
    for n in range(N+1): #mip.n1
        for m in range(M): #mip.m
            if m < M-1: #mip.m0
                model.I[n,m] = I[n,m]
                model.T[n,m] = T[n,m]
                if n < N: #mip.n
                    model.R[n,m] = R[n,m]
                    if not perfect_information:
                        if n>0:
                            R1 = max(0, z[m] - np.sum(I[n,:m+1] + T[n,:m+1] - B[n-1,:m+1]) + B[n-1,m+1])
                            model.R1[n,m] = R1
                        else:
                            R1 = max(0, z[m] - np.sum(I[n,:m+1] + T[n,:m+1]))
                            model.R1[n,m] = R1
                        if R1 == 0:
                            model.y[n,m] = 0
                        else:
                            model.y[n,m] = 1
                        if R[n,m] == R1:
                            model.y1[n,m] = 1
                            model.y2[n,m] = 0
                            if M > 2:
                                model.y3[n,m] = 0
                        elif R[n,m] == c[m]:
                            model.y1[n,m] = 0
                            model.y2[n,m] = 1
                            if M > 2:
                                model.y3[n,m] = 0
                        else:
                            model.y1[n,m] = 0
                            model.y2[n,m] = 0
                            if M > 2:
                                model.y3[n,m] = 1
            if n < N: #mip.n
                model.S[n,m] = S[n,m]
                if backlog:
                    model.B[n,m] = B[n,m]
                else:
                    model.LS[n,m] = LS[n,m]
                if not perfect_information:
                    if n>0:
                        if S[n,m] == D[n] + B[n-1,m]:
                            model.y4[n,m] = 0
                        else:
                            model.y4[n,m] = 1
                    else:
                        if S[n,m] == D[n]:
                            model.y4[n,m] = 0
                        else:
                            model.y4[n,m] = 1
        if n < N: #mip.n
            model.P[n] = P[n]
            
    if not perfect_information:
        for m in range(M-1):
            model.z[m] = int(z[m])
            model.x[m] = int(x[m])
    
    return model
    
def solve_dfo_program(env, fun, online = False, local_search = False, print_results=True):
    '''
    Optimize base stock level on a simulated sample path. Minimization is done by Powell's method.
    Powell's method is used since the objective function is not smooth.
    
    env_args = [list] arguments for simulation environment on which to perform SPA.
    fun = [function] function over which to optimize (i.e. nv_min_model or onv_min_model)
    online = [Boolean] should the optimization be run in online mode?
    local_search = [Boolean] search neighborhood around NLP relaxation to get integer solution (by enumeration).
    print_results = [Boolean] should the results of the optimization be printed?
    '''      
    
    x = np.ones(env.num_stages - 1) #initial inventory levels

    #run optimization
    res = minimize(fun = fun, x0 = x, args = (env,online), method = 'Powell')
    xopt = res.x[()]
    fopt = -res.fun
    
    #local search to get integer solution (if solution is not already integer)
    if local_search & (np.sum(np.mod(xopt,1)) != 0):
        xopt = np.max(np.column_stack((np.zeros(env.num_stages - 1),xopt)),axis=1) #correct negative values to 0
        xopt_f = np.floor(xopt)
        xopt_c = np.ceil(xopt)
        X = np.column_stack((xopt_f,xopt_c))
        xlist = list(itertools.product(*X)) #2^|x| combinations around NLP relaxation optimum
        fopt = -np.Inf #initialize incumbent
        for x in xlist:
            f = -fun(x,env,online)
            if f>fopt: #update incumbent
                fopt = f
                xopt = x
    
    #calculate base stock level
    zopt = np.cumsum(xopt) 
    zopt = np.round(zopt)
    xopt = np.round(xopt)
    
    #store results
    res.xopt = xopt
    res.zopt = zopt
    res.fopt = fopt
    
    #print results
    if print_results:
        print(res)
    
    return res<|MERGE_RESOLUTION|>--- conflicted
+++ resolved
@@ -1,20 +1,13 @@
 import pyomo.environ as pe
 from pyomo.opt import SolverFactory
-<<<<<<< HEAD
 import time
-=======
->>>>>>> 8c710308
 import numpy as np
 from scipy.optimize import minimize
 import itertools
 import or_gym
 
 def solve_math_program(model, solver='glpk', solver_kwargs={}, print_results=True,
-<<<<<<< HEAD
                         warmstart=False, warmstart_kwargs={}):
-=======
-                        warmstart = False, warmstart_kwargs={}):
->>>>>>> 8c710308
     '''
     Solves mathematical program using pyomo
     
@@ -31,15 +24,9 @@
     '''
     
     solver = SolverFactory(solver) #create solver
-<<<<<<< HEAD
     if len(solver_kwargs) > 0: # set solver keyword args
         solver.options = solver_kwargs
-    if warmstart: # run warmstart
-=======
-    if len(solver_kwargs) > 0: #set solver keyword args
-        solver.options = solver_kwargs
     if warmstart: #run warmstart
->>>>>>> 8c710308
         model = warm_start_nv(model, **warmstart_kwargs)
         results = solver.solve(model, tee=print_results, warmstart=warmstart)
         return model, results
@@ -47,7 +34,6 @@
         results = solver.solve(model, tee=print_results)
         return model, results
 
-<<<<<<< HEAD
 def solve_shrinking_horizon_mp(env, build_opt_model, action_func, 
     solver='glpk', print_results=True):
     '''
@@ -100,9 +86,6 @@
     return plan[-1]
 
 def warm_start_nv(model, mapping_env, mapping_z, online=False, perfect_information=False):
-=======
-def warm_start_nv(model, mapping_env, mapping_z, online=False, perfect_information = False):
->>>>>>> 8c710308
     '''
     For NewsVendor
     
