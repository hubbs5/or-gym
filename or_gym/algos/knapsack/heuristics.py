--- conflicted
+++ resolved
@@ -30,11 +30,6 @@
     return actions, rewards
 
 def bkp_heuristic(env):
-<<<<<<< HEAD
-    # assert env.spec.id == 'Knapsack-v1' or env.spec.id == 'Knapack-v2', \
-    #     '{} received. Heuristic designed for Knapsack-v1/v2.'.format(env.spec.id)
-=======
->>>>>>> d0bcf2d7
     env.reset()
 
     # Get value-weight ratios
@@ -78,7 +73,6 @@
     
     done = False
     actions = []
-    items_taken = []
     items_offered = []
     rewards = []
     r = bool(np.random.choice([0, 1]))
